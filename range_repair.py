--- conflicted
+++ resolved
@@ -80,11 +80,7 @@
 def get_host_tokens():
     success, return_code, _, stdout, stderr = run_command("nodetool", "info", "-T")
     if not success or stdout.find("Token") == -1:
-<<<<<<< HEAD
-        print stdout
-=======
         logging.error(stdout)
->>>>>>> 521bc10c
         return False, [], stderr
     token_list = []
     logging.debug("host tokens found, creating host token list...")
